// API service for communicating with the backend
import { 
  ChatSession, 
  ChatSessionStats, 
  ChatMessageAPI, 
  CreateIssueFromChatRequest,
  GitHubRepository,
  GitHubBranch
} from '../types';

const API_BASE_URL = import.meta.env.VITE_API_URL || 'http://localhost:8000';

export interface ChatMessage {
  content: string;
  is_code: boolean;
}

export interface ChatRequest {
  session_id?: string;
  message: ChatMessage;
  context_cards?: string[];
  repo_owner?: string;
  repo_name?: string;
}

export interface ChatResponse {
  reply: string;
  conversation: [string, string][];
  message_id: string;
  processing_time: number;
  session_id?: string;
}

// Add new interfaces for issue creation with context
export interface FileContextItem {
  id: string;
  name: string;
  type: string;
  tokens: number;
  category: string;
  path?: string;
}

export interface ChatContextMessage {
  id: string;
  content: string;
  isCode: boolean;
  timestamp: string;
}

export interface CreateIssueWithContextRequest {
  title: string;
  description?: string;
  chat_messages: ChatContextMessage[];
  file_context: FileContextItem[];
  repository_info?: {
    owner: string;
    name: string;
    branch?: string;
  };
  priority?: string;
}

export interface GitHubIssuePreview {
  title: string;
  body: string;
  labels: string[];
  assignees: string[];
  repository_info?: {
    owner: string;
    name: string;
    branch?: string;
  };
  metadata: {
    chat_messages_count: number;
    file_context_count: number;
    total_tokens: number;
    generated_at: string;
    generation_method: string;
  };
}

export interface IssueCreationResponse {
  success: boolean;
  preview_only: boolean;
  github_preview: GitHubIssuePreview;
  user_issue?: UserIssueResponse;
  message: string;
}

export interface UserIssueResponse {
  id: number;
  issue_id: string;
  user_id: number;
  title: string;
  description?: string;
  issue_text_raw: string;
  issue_steps?: string[];
  conversation_id?: string;
  context_card_id?: number;
  context_cards?: string[];
  ideas?: string[];
  repo_owner?: string;
  repo_name?: string;
  priority: string;
  status: string;
  agent_response?: string;
  processing_time?: number;
  tokens_used: number;
  github_issue_url?: string;
  github_issue_number?: number;
  created_at: string;
  updated_at?: string;
  processed_at?: string;
}

export class ApiService {
  private static getAuthHeaders(): HeadersInit {
    const token = localStorage.getItem('auth_token');
    return {
      'Content-Type': 'application/json',
      ...(token && { 'Authorization': `Bearer ${token}` }),
    };
  }

  private static async handleResponse<T>(response: Response): Promise<T> {
    if (!response.ok) {
      if (response.status === 401) {
        // Token expired or invalid - redirect to login
        localStorage.removeItem('auth_token');
        localStorage.removeItem('user_data');
        window.location.reload();
        throw new Error('Authentication required');
      }
      
      let errorMessage = `HTTP error! status: ${response.status}`;
      try {
        const errorData = await response.json();
        errorMessage = errorData.detail || errorData.message || errorMessage;
      } catch {
        // If we can't parse error JSON, use the default message
      }
      
      throw new Error(errorMessage);
    }

    return response.json();
  }

  // Daifu Chat Services
  static async sendChatMessage(request: ChatRequest): Promise<ChatResponse> {
    const response = await fetch(`${API_BASE_URL}/daifu/chat/daifu`, {
      method: 'POST',
      headers: this.getAuthHeaders(),
      body: JSON.stringify(request),
    });

    return this.handleResponse<ChatResponse>(response);
  }

  static async getChatSessions(): Promise<ChatSession[]> {
    const response = await fetch(`${API_BASE_URL}/daifu/chat/sessions`, {
      method: 'GET',
      headers: this.getAuthHeaders(),
    });

    return this.handleResponse<ChatSession[]>(response);
  }

  static async getSessionMessages(sessionId: string): Promise<ChatMessageAPI[]> {
    const response = await fetch(`${API_BASE_URL}/daifu/chat/sessions/${sessionId}/messages`, {
      method: 'GET',
      headers: this.getAuthHeaders(),
    });

    return this.handleResponse<ChatMessageAPI[]>(response);
  }

  static async getSessionStatistics(sessionId: string): Promise<ChatSessionStats> {
    const response = await fetch(`${API_BASE_URL}/daifu/chat/sessions/${sessionId}/statistics`, {
      method: 'GET',
      headers: this.getAuthHeaders(),
    });

    return this.handleResponse<ChatSessionStats>(response);
  }

  static async updateSessionTitle(sessionId: string, title: string): Promise<{ success: boolean }> {
    const response = await fetch(`${API_BASE_URL}/daifu/chat/sessions/${sessionId}/title`, {
      method: 'PUT',
      headers: this.getAuthHeaders(),
      body: JSON.stringify({ title }),
    });

    return this.handleResponse<{ success: boolean }>(response);
  }

  static async deactivateSession(sessionId: string): Promise<{ success: boolean }> {
    const response = await fetch(`${API_BASE_URL}/daifu/chat/sessions/${sessionId}`, {
      method: 'DELETE',
      headers: this.getAuthHeaders(),
    });

    return this.handleResponse<{ success: boolean }>(response);
  }

  static async createIssueFromChat(request: CreateIssueFromChatRequest): Promise<{ issue_id: string; github_issue_url?: string }> {
    const response = await fetch(`${API_BASE_URL}/daifu/chat/create-issue`, {
      method: 'POST',
      headers: this.getAuthHeaders(),
      body: JSON.stringify(request),
    });

    return this.handleResponse<{ issue_id: string; github_issue_url?: string }>(response);
  }

  // GitHub Services
  /* eslint-disable @typescript-eslint/no-explicit-any */
  static async getRepositories(): Promise<any[]> {
    const response = await fetch(`${API_BASE_URL}/github/repositories`, {
      method: 'GET',
      headers: this.getAuthHeaders(),
    });

    return this.handleResponse<any[]>(response);
  }

  static async getRepository(owner: string, repo: string): Promise<any> {
    const response = await fetch(`${API_BASE_URL}/github/repositories/${owner}/${repo}`, {
      method: 'GET',
      headers: this.getAuthHeaders(),
    });

    return this.handleResponse<any>(response);
  }

  static async createRepositoryIssue(owner: string, repo: string, issueData: any): Promise<any> {
    const response = await fetch(`${API_BASE_URL}/github/repositories/${owner}/${repo}/issues`, {
      method: 'POST',
      headers: this.getAuthHeaders(),
      body: JSON.stringify(issueData),
    });

    return this.handleResponse<any>(response);
  }

  static async getRepositoryIssues(owner: string, repo: string): Promise<any[]> {
    const response = await fetch(`${API_BASE_URL}/github/repositories/${owner}/${repo}/issues`, {
      method: 'GET',
      headers: this.getAuthHeaders(),
    });

    return this.handleResponse<any[]>(response);
  }

  // GitHub API Services
  static async getUserRepositories(): Promise<GitHubRepository[]> {
    const response = await fetch(`${API_BASE_URL}/github/repositories`, {
      method: 'GET',
      headers: this.getAuthHeaders(),
    });

    return this.handleResponse<GitHubRepository[]>(response);
  }

  static async getRepositoryBranches(owner: string, repo: string): Promise<GitHubBranch[]> {
    const response = await fetch(`${API_BASE_URL}/github/repositories/${owner}/${repo}/branches`, {
      method: 'GET',
      headers: this.getAuthHeaders(),
    });

    return this.handleResponse<GitHubBranch[]>(response);
  }

  static async searchRepositories(query: string): Promise<any[]> {
    const response = await fetch(`${API_BASE_URL}/github/search/repositories?q=${encodeURIComponent(query)}`, {
      method: 'GET',
      headers: this.getAuthHeaders(),
    });

    return this.handleResponse<any[]>(response);
  }

  // File Dependencies Services
  static async getFileDependencies(): Promise<any> {
    const response = await fetch(`${API_BASE_URL}/filedeps/`, {
      method: 'GET',
      headers: this.getAuthHeaders(),
    });

    return this.handleResponse<any>(response);
  }

  static async extractFileDependencies(repositoryUrl: string, maxFileSize?: number): Promise<any> {
    const response = await fetch(`${API_BASE_URL}/filedeps/extract`, {
      method: 'POST',
      headers: this.getAuthHeaders(),
      body: JSON.stringify({ 
        repo_url: repositoryUrl,
        max_file_size: maxFileSize || 30000
      }),
    });

    return this.handleResponse<any>(response);
  }

<<<<<<< HEAD
  static async getRepositoryByUrl(repoUrl: string): Promise<any | null> {
    const url = `${API_BASE_URL}/filedeps/repositories?repo_url=${encodeURIComponent(repoUrl)}`;
    const response = await fetch(url, {
      method: 'GET',
      headers: this.getAuthHeaders(),
    });
    if (response.status === 404) {
      return null;
    }
    return this.handleResponse<any>(response);
  }

  static async getRepositoryFiles(repositoryId: number): Promise<any[]> {
    const response = await fetch(`${API_BASE_URL}/filedeps/repositories/${repositoryId}/files`, {
=======
  // Issue Services
  static async createIssueWithContext(
    request: CreateIssueWithContextRequest, 
    previewOnly: boolean = false,
    useSampleData: boolean = true
  ): Promise<IssueCreationResponse> {
    const response = await fetch(`${API_BASE_URL}/issues/create-with-context?preview_only=${previewOnly}&use_sample_data=${useSampleData}`, {
      method: 'POST',
      headers: this.getAuthHeaders(),
      body: JSON.stringify(request),
    });

    return this.handleResponse<IssueCreationResponse>(response);
  }

  static async createGitHubIssueFromUserIssue(issueId: string): Promise<{ success: boolean; github_url: string; message: string }> {
    const response = await fetch(`${API_BASE_URL}/issues/${issueId}/create-github-issue`, {
      method: 'POST',
      headers: this.getAuthHeaders(),
    });

    return this.handleResponse<{ success: boolean; github_url: string; message: string }>(response);
  }

  static async getUserIssues(filters?: {
    status?: string;
    priority?: string;
    repo_owner?: string;
    repo_name?: string;
    limit?: number;
  }): Promise<UserIssueResponse[]> {
    const params = new URLSearchParams();
    if (filters) {
      Object.entries(filters).forEach(([key, value]) => {
        if (value !== undefined) {
          params.append(key, value.toString());
        }
      });
    }
    
    const response = await fetch(`${API_BASE_URL}/issues/?${params}`, {
      method: 'GET',
      headers: this.getAuthHeaders(),
    });

    return this.handleResponse<UserIssueResponse[]>(response);
  }

  static async getUserIssue(issueId: string): Promise<UserIssueResponse> {
    const response = await fetch(`${API_BASE_URL}/issues/${issueId}`, {
>>>>>>> 2e2e4e95
      method: 'GET',
      headers: this.getAuthHeaders(),
    });

<<<<<<< HEAD
    return this.handleResponse<any[]>(response);
  }
}
=======
    return this.handleResponse<UserIssueResponse>(response);
  }
} 
>>>>>>> 2e2e4e95
<|MERGE_RESOLUTION|>--- conflicted
+++ resolved
@@ -304,22 +304,6 @@
     return this.handleResponse<any>(response);
   }
 
-<<<<<<< HEAD
-  static async getRepositoryByUrl(repoUrl: string): Promise<any | null> {
-    const url = `${API_BASE_URL}/filedeps/repositories?repo_url=${encodeURIComponent(repoUrl)}`;
-    const response = await fetch(url, {
-      method: 'GET',
-      headers: this.getAuthHeaders(),
-    });
-    if (response.status === 404) {
-      return null;
-    }
-    return this.handleResponse<any>(response);
-  }
-
-  static async getRepositoryFiles(repositoryId: number): Promise<any[]> {
-    const response = await fetch(`${API_BASE_URL}/filedeps/repositories/${repositoryId}/files`, {
-=======
   // Issue Services
   static async createIssueWithContext(
     request: CreateIssueWithContextRequest, 
@@ -370,17 +354,31 @@
 
   static async getUserIssue(issueId: string): Promise<UserIssueResponse> {
     const response = await fetch(`${API_BASE_URL}/issues/${issueId}`, {
->>>>>>> 2e2e4e95
-      method: 'GET',
-      headers: this.getAuthHeaders(),
-    });
-
-<<<<<<< HEAD
+      method: 'GET',
+      headers: this.getAuthHeaders(),
+    });
+
+    return this.handleResponse<UserIssueResponse>(response);
+  }
+
+  static async getRepositoryByUrl(repoUrl: string): Promise<any | null> {
+    const url = `${API_BASE_URL}/filedeps/repositories?repo_url=${encodeURIComponent(repoUrl)}`;
+    const response = await fetch(url, {
+      method: 'GET',
+      headers: this.getAuthHeaders(),
+    });
+    if (response.status === 404) {
+      return null;
+    }
+    return this.handleResponse<any>(response);
+  }
+
+  static async getRepositoryFiles(repositoryId: number): Promise<any[]> {
+    const response = await fetch(`${API_BASE_URL}/filedeps/repositories/${repositoryId}/files`, {
+      method: 'GET',
+      headers: this.getAuthHeaders(),
+    });
+
     return this.handleResponse<any[]>(response);
   }
-}
-=======
-    return this.handleResponse<UserIssueResponse>(response);
-  }
-} 
->>>>>>> 2e2e4e95
+}