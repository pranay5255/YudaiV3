// API service for communicating with the backend
// This service provides complete coverage of all backend endpoints documented in context/APIDOCS.md
// State flow from frontend calls to database operations is documented in context/dbSchema.md
import { UserIssueResponse } from '../types';
import type {
  ValidateSessionResponse,
  LogoutRequest,
  LogoutResponse,
  LoginUrlResponse,
  ChatRequest,
  ChatResponse,
  CreateIssueFromChatResponse,
  FileContextItem,
  CreateIssueWithContextRequest,
  IssueCreationResponse,
  CreateGitHubIssueResponse,
  GitHubRepositoryAPI,
  GitHubBranchAPI,
  RepositoryResponse,
  RepositoryDetailsResponse,
  FileAnalysisResponse,
  ExtractFileDependenciesRequest,
  ExtractFileDependenciesResponse,
<<<<<<< HEAD
  CreateSessionDaifuRequest,
  UpdateSessionRequest,
  SessionResponse,
  SessionContextResponse,
  CreateChatMessageRequest,
  ChatMessageResponse,
  ContextCardResponse,
  CreateContextCardRequest,
  CreateFileEmbeddingRequest,
  FileEmbeddingResponse,
=======
>>>>>>> 5e054a15
} from '../types/api';

// API base URL from environment or fallback to relative path
const API_BASE_URL = import.meta.env.VITE_API_BASE_URL || '/api';

export class ApiService {
  private static getAuthHeaders(sessionToken?: string, githubToken?: string): HeadersInit {
    const headers: HeadersInit = {
      'Content-Type': 'application/json',
    };
    
    // Use tokens from parameters or try to get from localStorage
    let tokenToUse = sessionToken;
    
    if (githubToken) {
      // If GitHub token is provided, use it
      tokenToUse = githubToken;
    } else if (sessionToken) {
      // Use session token if provided
      tokenToUse = sessionToken;
    } else {
      // Try to get tokens from localStorage, prioritize GitHub token for API calls
      const githubTokenFromStorage = localStorage.getItem('github_token');
      const sessionTokenFromStorage = localStorage.getItem('session_token');
      
      if (githubTokenFromStorage) {
        tokenToUse = githubTokenFromStorage;
      } else if (sessionTokenFromStorage) {
        tokenToUse = sessionTokenFromStorage;
      }
    }
    
    if (tokenToUse) {
      headers['Authorization'] = `Bearer ${tokenToUse}`;
    }
    
    return headers;
  }

  private static async handleResponse<T>(response: Response): Promise<T> {
    console.log('[ApiService] handleResponse called with status:', response.status);
    
    if (!response.ok) {
      console.error('[ApiService] Response not ok, status:', response.status);
      
      if (response.status === 401) {
        console.log('[ApiService] 401 Unauthorized, redirecting to login');
        // Redirect to login instead of clearing localStorage
        window.location.href = '/auth/login';
        throw new Error('Authentication required');
      }
      
      let errorMessage = `HTTP error! status: ${response.status}`;
      try {
        const errorData = await response.json();
        errorMessage = errorData.detail || errorData.message || errorMessage;
        console.error('[ApiService] Parsed error data:', errorData);
      } catch (parseError) {
        console.error('[ApiService] Failed to parse error JSON:', parseError);
        // If we can't parse error JSON, use the default message
      }
      
      console.error('[ApiService] Throwing error:', errorMessage);
      throw new Error(errorMessage);
    }

    console.log('[ApiService] Response ok, parsing JSON');
    try {
      const data = await response.json();
      console.log('[ApiService] Successfully parsed response:', data);
      return data;
    } catch (parseError) {
      console.error('[ApiService] Failed to parse response JSON:', parseError);
      throw new Error('Failed to parse response');
    }
  }

<<<<<<< HEAD
  // Session Management API Methods (backend/stateManagement/session_routes.py)
  static async createSession(request: CreateSessionDaifuRequest, sessionToken?: string): Promise<SessionResponse> {
    const response = await fetch(`${API_BASE_URL}/daifu/sessions`, {
      method: 'POST',
      headers: ApiService.getAuthHeaders(sessionToken),
      body: JSON.stringify(request),
    });
    return ApiService.handleResponse<SessionResponse>(response);
  }

  static async getSessionContext(sessionId: string, sessionToken?: string): Promise<SessionContextResponse> {
    const response = await fetch(`${API_BASE_URL}/daifu/sessions/${sessionId}`, {
      method: 'GET',
      headers: ApiService.getAuthHeaders(sessionToken),
    });
    return ApiService.handleResponse<SessionContextResponse>(response);
  }

  static async getUserSessions(sessionToken?: string): Promise<SessionResponse[]> {
    const response = await fetch(`${API_BASE_URL}/daifu/sessions`, {
      method: 'GET',
      headers: ApiService.getAuthHeaders(sessionToken),
    });
    return ApiService.handleResponse<SessionResponse[]>(response);
  }

  static async updateSession(sessionId: string, updates: UpdateSessionRequest, sessionToken?: string): Promise<SessionResponse> {
    const response = await fetch(`${API_BASE_URL}/daifu/sessions/${sessionId}`, {
      method: 'PUT',
      headers: ApiService.getAuthHeaders(sessionToken),
      body: JSON.stringify(updates),
    });
    return ApiService.handleResponse<SessionResponse>(response);
  }

  static async deleteSession(sessionId: string, sessionToken?: string): Promise<{success: boolean, message: string}> {
    const response = await fetch(`${API_BASE_URL}/daifu/sessions/${sessionId}`, {
      method: 'DELETE',
      headers: ApiService.getAuthHeaders(sessionToken),
    });
    return ApiService.handleResponse<{success: boolean, message: string}>(response);
  }

  // Authentication API Methods (backend/auth/auth_routes.py)
=======
  // Authentication API Methods
  static async createAuthSession(request: CreateSessionRequest): Promise<CreateSessionResponse> {
    const response = await fetch(`/auth/api/create-session`, {
      method: 'POST',
      headers: {
        'Content-Type': 'application/json',
      },
      body: JSON.stringify(request),
    });
    return ApiService.handleResponse<CreateSessionResponse>(response);
  }

>>>>>>> 5e054a15
  static async validateSessionToken(sessionToken: string): Promise<ValidateSessionResponse> {
    console.log('[ApiService] Validating session token:', sessionToken ? 'Token provided' : 'No token');
    console.log('[ApiService] Making request to:', `/auth/api/user`);
    
    try {
      const response = await fetch(`/auth/api/user`, {
        method: 'GET',
        headers: {
          'Content-Type': 'application/json',
          'Authorization': `Bearer ${sessionToken}`,
        },
      });
      
      console.log('[ApiService] Response status:', response.status);
      console.log('[ApiService] Response ok:', response.ok);
      
      if (!response.ok) {
        console.error('[ApiService] Validation failed with status:', response.status);
        const errorText = await response.text();
        console.error('[ApiService] Error response body:', errorText);
      }
      
      return ApiService.handleResponse<ValidateSessionResponse>(response);
    } catch (error) {
      console.error('[ApiService] Exception during session validation:', error);
      throw error;
    }
  }

  static async logout(sessionToken: string): Promise<LogoutResponse> {
    const response = await fetch(`/auth/api/logout`, {
      method: 'POST',
      headers: {
        'Content-Type': 'application/json',
      },
      body: JSON.stringify({ session_token: sessionToken } as LogoutRequest),
    });
    return ApiService.handleResponse<LogoutResponse>(response);
  }

  static async getLoginUrl(): Promise<LoginUrlResponse> {
    const response = await fetch(`/auth/api/login`, {
      method: 'GET',
      headers: {
        'Content-Type': 'application/json',
      },
    });
    return ApiService.handleResponse<LoginUrlResponse>(response);
  }

  // Chat API Methods (backend/daifuUserAgent/chat_api.py)
  static async sendChatMessage(request: ChatRequest, sessionToken?: string): Promise<ChatResponse> {
    // Validate session_id is required
    if (!request.session_id?.trim()) {
      throw new Error('session_id is required and cannot be empty');
    }

    const response = await fetch(`${API_BASE_URL}/daifu/chat`, {
      method: 'POST',
      headers: ApiService.getAuthHeaders(sessionToken),
      body: JSON.stringify(request),
    });
    return ApiService.handleResponse<ChatResponse>(response);
  }

  static async createIssueFromChat(request: ChatRequest, sessionToken?: string): Promise<CreateIssueFromChatResponse> {
    const response = await fetch(`${API_BASE_URL}/daifu/create-issue`, {
      method: 'POST',
      headers: ApiService.getAuthHeaders(sessionToken),   
      body: JSON.stringify(request),
    });
    return ApiService.handleResponse<CreateIssueFromChatResponse>(response);
  }

  // Issue Management API Methods (backend/issueChatServices/issue_service.py)
  static async createIssueWithContext(request: CreateIssueWithContextRequest, githubToken?: string): Promise<IssueCreationResponse> {
    const response = await fetch(`${API_BASE_URL}/issues/from-session-enhanced`, {
      method: 'POST',
      headers: ApiService.getAuthHeaders(githubToken),
      body: JSON.stringify(request),
    });
    return ApiService.handleResponse<IssueCreationResponse>(response);
  }

  static async getIssues(
    repoOwner?: string,
    repoName?: string,
    limit: number = 50,
    githubToken?: string
  ): Promise<UserIssueResponse[]> {
    const params = new URLSearchParams();
    if (repoOwner) params.append('repo_owner', repoOwner);
    if (repoName) params.append('repo_name', repoName);
    params.append('limit', limit.toString());

    const response = await fetch(`${API_BASE_URL}/issues?${params}`, {
      method: 'GET',
      headers: ApiService.getAuthHeaders(githubToken),
    });
    return ApiService.handleResponse<UserIssueResponse[]>(response);
  }

  static async getIssue(issueId: string, githubToken?: string): Promise<UserIssueResponse> {
    const response = await fetch(`${API_BASE_URL}/issues/${issueId}`, {
      method: 'GET',
      headers: ApiService.getAuthHeaders(githubToken),
    });
    return ApiService.handleResponse<UserIssueResponse>(response);
  }

  static async updateIssue(issueId: string, updates: Partial<UserIssueResponse>, githubToken?: string): Promise<UserIssueResponse> {
    const response = await fetch(`${API_BASE_URL}/issues/${issueId}`, {
      method: 'PUT',
      headers: ApiService.getAuthHeaders(githubToken),
      body: JSON.stringify(updates),
    });
    return ApiService.handleResponse<UserIssueResponse>(response);
  }

  static async deleteIssue(issueId: string, githubToken?: string): Promise<{message: string}> {
    const response = await fetch(`${API_BASE_URL}/issues/${issueId}`, {
      method: 'DELETE',
      headers: ApiService.getAuthHeaders(githubToken),
    });
    return ApiService.handleResponse<{message: string}>(response);
  }

  // File Dependencies API Methods (backend/repo_processorGitIngest/filedeps.py)
  static async analyzeFileDependencies(files: File[], githubToken?: string): Promise<FileAnalysisResponse> {
    const formData = new FormData();
    files.forEach(file => formData.append('files', file));

    const headers: HeadersInit = {};
    
    // Get token for authorization
    let tokenToUse = githubToken;
    if (!tokenToUse) {
      const githubTokenFromStorage = localStorage.getItem('github_token');
      const urlParams = new URLSearchParams(window.location.search);
      const tokenFromUrl = urlParams.get('github_token');
      
      tokenToUse = githubTokenFromStorage || tokenFromUrl || undefined;
    }
    
    if (tokenToUse) {
      headers['Authorization'] = `Bearer ${tokenToUse}`;
    }

    const response = await fetch(`${API_BASE_URL}/file-dependencies/analyze`, {
      method: 'POST',
      headers,
      body: formData,
    });
    return ApiService.handleResponse<FileAnalysisResponse>(response);
  }

  static async getFileDependencies(fileId: string, githubToken?: string): Promise<FileContextItem[]> {
    const response = await fetch(`${API_BASE_URL}/file-dependencies/${fileId}`, {
      method: 'GET',
      headers: ApiService.getAuthHeaders(githubToken),
    });
    return ApiService.handleResponse<FileContextItem[]>(response);
  }

  // Repository Management API Methods (backend/github/github_routes.py)
  static async getRepositories(githubToken?: string): Promise<RepositoryResponse> {
    const response = await fetch(`${API_BASE_URL}/repositories`, {
      method: 'GET',
      headers: ApiService.getAuthHeaders(githubToken),
    });
    return ApiService.handleResponse<RepositoryResponse>(response);
  }

  static async getRepository(owner: string, name: string, githubToken?: string): Promise<RepositoryDetailsResponse> {
    const response = await fetch(`${API_BASE_URL}/repositories/${owner}/${name}`, {
      method: 'GET',
      headers: ApiService.getAuthHeaders(githubToken),
    });
    return ApiService.handleResponse<RepositoryDetailsResponse>(response);
  }

  static async createGitHubIssueFromUserIssue(issueId: string, githubToken?: string): Promise<CreateGitHubIssueResponse> {
    const response = await fetch(`${API_BASE_URL}/issues/${issueId}/create-github-issue`, {
      method: 'POST',
      headers: ApiService.getAuthHeaders(githubToken),
    });
    return ApiService.handleResponse<CreateGitHubIssueResponse>(response);
  }

  static async extractFileDependencies(repoUrl: string, githubToken?: string): Promise<ExtractFileDependenciesResponse> {
    const response = await fetch(`${API_BASE_URL}/filedeps/extract`, {
      method: 'POST',
      headers: ApiService.getAuthHeaders(githubToken),
      body: JSON.stringify({ repo_url: repoUrl } as ExtractFileDependenciesRequest),
    });
    return ApiService.handleResponse<ExtractFileDependenciesResponse>(response);
  }

  static async getRepositoryBranches(owner: string, repo: string, githubToken?: string): Promise<GitHubBranchAPI[]> {
    const response = await fetch(`${API_BASE_URL}/github/repositories/${owner}/${repo}/branches`, {
      method: 'GET',
      headers: ApiService.getAuthHeaders(githubToken),
    });
    return ApiService.handleResponse<GitHubBranchAPI[]>(response);
  }

  static async getUserRepositories(githubToken?: string): Promise<GitHubRepositoryAPI[]> {
    const response = await fetch(`${API_BASE_URL}/github/repositories`, {
      method: 'GET',
      headers: ApiService.getAuthHeaders(githubToken),
    });
    return ApiService.handleResponse<GitHubRepositoryAPI[]>(response);
  }
<<<<<<< HEAD

  // Chat Messages CRUD (backend/stateManagement/session_components_CRUD.py)
  static async addChatMessage(
    sessionId: string, 
    request: CreateChatMessageRequest, 
    sessionToken?: string
  ): Promise<ChatMessageResponse> {
    const response = await fetch(`${API_BASE_URL}/daifu/sessions/${sessionId}/messages`, {
      method: 'POST',
      headers: ApiService.getAuthHeaders(sessionToken),
      body: JSON.stringify(request),
    });
    return ApiService.handleResponse<ChatMessageResponse>(response);
  }

  static async getChatMessages(
    sessionId: string, 
    limit: number = 100, 
    sessionToken?: string
  ): Promise<ChatMessageResponse[]> {
    const response = await fetch(`${API_BASE_URL}/daifu/sessions/${sessionId}/messages?limit=${limit}`, {
      method: 'GET',
      headers: ApiService.getAuthHeaders(sessionToken),
    });
    return ApiService.handleResponse<ChatMessageResponse[]>(response);
  }

  static async updateChatMessage(
    sessionId: string, 
    messageId: string, 
    updates: Partial<ChatMessageResponse>, 
    sessionToken?: string
  ): Promise<ChatMessageResponse> {
    const response = await fetch(`${API_BASE_URL}/daifu/sessions/${sessionId}/messages/${messageId}`, {
      method: 'PUT',
      headers: ApiService.getAuthHeaders(sessionToken),
      body: JSON.stringify(updates),
    });
    return ApiService.handleResponse<ChatMessageResponse>(response);
  }

  static async deleteChatMessage(
    sessionId: string, 
    messageId: string, 
    sessionToken?: string
  ): Promise<{success: boolean, message: string}> {
    const response = await fetch(`${API_BASE_URL}/daifu/sessions/${sessionId}/messages/${messageId}`, {
      method: 'DELETE',
      headers: ApiService.getAuthHeaders(sessionToken),
    });
    return ApiService.handleResponse<{success: boolean, message: string}>(response);
  }

  // Context Cards CRUD (backend/stateManagement/session_components_CRUD.py)
  static async addContextCard(
    sessionId: string, 
    request: CreateContextCardRequest, 
    sessionToken?: string
  ): Promise<ContextCardResponse> {
    const response = await fetch(`${API_BASE_URL}/daifu/sessions/${sessionId}/context-cards`, {
      method: 'POST',
      headers: ApiService.getAuthHeaders(sessionToken),
      body: JSON.stringify(request),
    });
    return ApiService.handleResponse<ContextCardResponse>(response);
  }

  static async getContextCards(
    sessionId: string, 
    sessionToken?: string
  ): Promise<ContextCardResponse[]> {
    const response = await fetch(`${API_BASE_URL}/daifu/sessions/${sessionId}/context-cards`, {
      method: 'GET',
      headers: ApiService.getAuthHeaders(sessionToken),
    });
    return ApiService.handleResponse<ContextCardResponse[]>(response);
  }

  static async deleteContextCard(
    sessionId: string, 
    cardId: number, 
    sessionToken?: string
  ): Promise<{success: boolean, message: string}> {
    const response = await fetch(`${API_BASE_URL}/daifu/sessions/${sessionId}/context-cards/${cardId}`, {
      method: 'DELETE',
      headers: ApiService.getAuthHeaders(sessionToken),
    });
    return ApiService.handleResponse<{success: boolean, message: string}>(response);
  }

  // File Dependencies CRUD (backend/stateManagement/session_components_CRUD.py)
  static async addFileDependency(
    sessionId: string, 
    request: CreateFileEmbeddingRequest, 
    sessionToken?: string
  ): Promise<FileEmbeddingResponse> {
    const response = await fetch(`${API_BASE_URL}/daifu/sessions/${sessionId}/file-deps`, {
      method: 'POST',
      headers: ApiService.getAuthHeaders(sessionToken),
      body: JSON.stringify(request),
    });
    return ApiService.handleResponse<FileEmbeddingResponse>(response);
  }

  static async getFileDependenciesSession(
    sessionId: string, 
    sessionToken?: string
  ): Promise<FileEmbeddingResponse[]> {
    const response = await fetch(`${API_BASE_URL}/daifu/sessions/${sessionId}/file-deps/session`, {
      method: 'GET',
      headers: ApiService.getAuthHeaders(sessionToken),
    });
    return ApiService.handleResponse<FileEmbeddingResponse[]>(response);
  }

  static async extractFileDependenciesForSession(
    sessionId: string,
    repoUrl: string,
    sessionToken?: string
  ): Promise<ExtractFileDependenciesResponse> {
    const response = await fetch(`${API_BASE_URL}/filedeps/sessions/${sessionId}/extract`, {
      method: 'POST',
      headers: ApiService.getAuthHeaders(sessionToken),
      body: JSON.stringify({ repo_url: repoUrl } as ExtractFileDependenciesRequest),
    });
    return ApiService.handleResponse<ExtractFileDependenciesResponse>(response);
  }

  static async deleteFileDependency(
    sessionId: string, 
    fileId: number, 
    sessionToken?: string
  ): Promise<{success: boolean, message: string}> {
    const response = await fetch(`${API_BASE_URL}/daifu/sessions/${sessionId}/file-deps/${fileId}`, {
      method: 'DELETE',
      headers: ApiService.getAuthHeaders(sessionToken),
    });
    return ApiService.handleResponse<{success: boolean, message: string}>(response);
  }

=======
>>>>>>> 5e054a15
}<|MERGE_RESOLUTION|>--- conflicted
+++ resolved
@@ -21,19 +21,6 @@
   FileAnalysisResponse,
   ExtractFileDependenciesRequest,
   ExtractFileDependenciesResponse,
-<<<<<<< HEAD
-  CreateSessionDaifuRequest,
-  UpdateSessionRequest,
-  SessionResponse,
-  SessionContextResponse,
-  CreateChatMessageRequest,
-  ChatMessageResponse,
-  ContextCardResponse,
-  CreateContextCardRequest,
-  CreateFileEmbeddingRequest,
-  FileEmbeddingResponse,
-=======
->>>>>>> 5e054a15
 } from '../types/api';
 
 // API base URL from environment or fallback to relative path
@@ -111,52 +98,6 @@
     }
   }
 
-<<<<<<< HEAD
-  // Session Management API Methods (backend/stateManagement/session_routes.py)
-  static async createSession(request: CreateSessionDaifuRequest, sessionToken?: string): Promise<SessionResponse> {
-    const response = await fetch(`${API_BASE_URL}/daifu/sessions`, {
-      method: 'POST',
-      headers: ApiService.getAuthHeaders(sessionToken),
-      body: JSON.stringify(request),
-    });
-    return ApiService.handleResponse<SessionResponse>(response);
-  }
-
-  static async getSessionContext(sessionId: string, sessionToken?: string): Promise<SessionContextResponse> {
-    const response = await fetch(`${API_BASE_URL}/daifu/sessions/${sessionId}`, {
-      method: 'GET',
-      headers: ApiService.getAuthHeaders(sessionToken),
-    });
-    return ApiService.handleResponse<SessionContextResponse>(response);
-  }
-
-  static async getUserSessions(sessionToken?: string): Promise<SessionResponse[]> {
-    const response = await fetch(`${API_BASE_URL}/daifu/sessions`, {
-      method: 'GET',
-      headers: ApiService.getAuthHeaders(sessionToken),
-    });
-    return ApiService.handleResponse<SessionResponse[]>(response);
-  }
-
-  static async updateSession(sessionId: string, updates: UpdateSessionRequest, sessionToken?: string): Promise<SessionResponse> {
-    const response = await fetch(`${API_BASE_URL}/daifu/sessions/${sessionId}`, {
-      method: 'PUT',
-      headers: ApiService.getAuthHeaders(sessionToken),
-      body: JSON.stringify(updates),
-    });
-    return ApiService.handleResponse<SessionResponse>(response);
-  }
-
-  static async deleteSession(sessionId: string, sessionToken?: string): Promise<{success: boolean, message: string}> {
-    const response = await fetch(`${API_BASE_URL}/daifu/sessions/${sessionId}`, {
-      method: 'DELETE',
-      headers: ApiService.getAuthHeaders(sessionToken),
-    });
-    return ApiService.handleResponse<{success: boolean, message: string}>(response);
-  }
-
-  // Authentication API Methods (backend/auth/auth_routes.py)
-=======
   // Authentication API Methods
   static async createAuthSession(request: CreateSessionRequest): Promise<CreateSessionResponse> {
     const response = await fetch(`/auth/api/create-session`, {
@@ -169,7 +110,7 @@
     return ApiService.handleResponse<CreateSessionResponse>(response);
   }
 
->>>>>>> 5e054a15
+  // Authentication API Methods (backend/auth/auth_routes.py)
   static async validateSessionToken(sessionToken: string): Promise<ValidateSessionResponse> {
     console.log('[ApiService] Validating session token:', sessionToken ? 'Token provided' : 'No token');
     console.log('[ApiService] Making request to:', `/auth/api/user`);
@@ -383,147 +324,4 @@
     });
     return ApiService.handleResponse<GitHubRepositoryAPI[]>(response);
   }
-<<<<<<< HEAD
-
-  // Chat Messages CRUD (backend/stateManagement/session_components_CRUD.py)
-  static async addChatMessage(
-    sessionId: string, 
-    request: CreateChatMessageRequest, 
-    sessionToken?: string
-  ): Promise<ChatMessageResponse> {
-    const response = await fetch(`${API_BASE_URL}/daifu/sessions/${sessionId}/messages`, {
-      method: 'POST',
-      headers: ApiService.getAuthHeaders(sessionToken),
-      body: JSON.stringify(request),
-    });
-    return ApiService.handleResponse<ChatMessageResponse>(response);
-  }
-
-  static async getChatMessages(
-    sessionId: string, 
-    limit: number = 100, 
-    sessionToken?: string
-  ): Promise<ChatMessageResponse[]> {
-    const response = await fetch(`${API_BASE_URL}/daifu/sessions/${sessionId}/messages?limit=${limit}`, {
-      method: 'GET',
-      headers: ApiService.getAuthHeaders(sessionToken),
-    });
-    return ApiService.handleResponse<ChatMessageResponse[]>(response);
-  }
-
-  static async updateChatMessage(
-    sessionId: string, 
-    messageId: string, 
-    updates: Partial<ChatMessageResponse>, 
-    sessionToken?: string
-  ): Promise<ChatMessageResponse> {
-    const response = await fetch(`${API_BASE_URL}/daifu/sessions/${sessionId}/messages/${messageId}`, {
-      method: 'PUT',
-      headers: ApiService.getAuthHeaders(sessionToken),
-      body: JSON.stringify(updates),
-    });
-    return ApiService.handleResponse<ChatMessageResponse>(response);
-  }
-
-  static async deleteChatMessage(
-    sessionId: string, 
-    messageId: string, 
-    sessionToken?: string
-  ): Promise<{success: boolean, message: string}> {
-    const response = await fetch(`${API_BASE_URL}/daifu/sessions/${sessionId}/messages/${messageId}`, {
-      method: 'DELETE',
-      headers: ApiService.getAuthHeaders(sessionToken),
-    });
-    return ApiService.handleResponse<{success: boolean, message: string}>(response);
-  }
-
-  // Context Cards CRUD (backend/stateManagement/session_components_CRUD.py)
-  static async addContextCard(
-    sessionId: string, 
-    request: CreateContextCardRequest, 
-    sessionToken?: string
-  ): Promise<ContextCardResponse> {
-    const response = await fetch(`${API_BASE_URL}/daifu/sessions/${sessionId}/context-cards`, {
-      method: 'POST',
-      headers: ApiService.getAuthHeaders(sessionToken),
-      body: JSON.stringify(request),
-    });
-    return ApiService.handleResponse<ContextCardResponse>(response);
-  }
-
-  static async getContextCards(
-    sessionId: string, 
-    sessionToken?: string
-  ): Promise<ContextCardResponse[]> {
-    const response = await fetch(`${API_BASE_URL}/daifu/sessions/${sessionId}/context-cards`, {
-      method: 'GET',
-      headers: ApiService.getAuthHeaders(sessionToken),
-    });
-    return ApiService.handleResponse<ContextCardResponse[]>(response);
-  }
-
-  static async deleteContextCard(
-    sessionId: string, 
-    cardId: number, 
-    sessionToken?: string
-  ): Promise<{success: boolean, message: string}> {
-    const response = await fetch(`${API_BASE_URL}/daifu/sessions/${sessionId}/context-cards/${cardId}`, {
-      method: 'DELETE',
-      headers: ApiService.getAuthHeaders(sessionToken),
-    });
-    return ApiService.handleResponse<{success: boolean, message: string}>(response);
-  }
-
-  // File Dependencies CRUD (backend/stateManagement/session_components_CRUD.py)
-  static async addFileDependency(
-    sessionId: string, 
-    request: CreateFileEmbeddingRequest, 
-    sessionToken?: string
-  ): Promise<FileEmbeddingResponse> {
-    const response = await fetch(`${API_BASE_URL}/daifu/sessions/${sessionId}/file-deps`, {
-      method: 'POST',
-      headers: ApiService.getAuthHeaders(sessionToken),
-      body: JSON.stringify(request),
-    });
-    return ApiService.handleResponse<FileEmbeddingResponse>(response);
-  }
-
-  static async getFileDependenciesSession(
-    sessionId: string, 
-    sessionToken?: string
-  ): Promise<FileEmbeddingResponse[]> {
-    const response = await fetch(`${API_BASE_URL}/daifu/sessions/${sessionId}/file-deps/session`, {
-      method: 'GET',
-      headers: ApiService.getAuthHeaders(sessionToken),
-    });
-    return ApiService.handleResponse<FileEmbeddingResponse[]>(response);
-  }
-
-  static async extractFileDependenciesForSession(
-    sessionId: string,
-    repoUrl: string,
-    sessionToken?: string
-  ): Promise<ExtractFileDependenciesResponse> {
-    const response = await fetch(`${API_BASE_URL}/filedeps/sessions/${sessionId}/extract`, {
-      method: 'POST',
-      headers: ApiService.getAuthHeaders(sessionToken),
-      body: JSON.stringify({ repo_url: repoUrl } as ExtractFileDependenciesRequest),
-    });
-    return ApiService.handleResponse<ExtractFileDependenciesResponse>(response);
-  }
-
-  static async deleteFileDependency(
-    sessionId: string, 
-    fileId: number, 
-    sessionToken?: string
-  ): Promise<{success: boolean, message: string}> {
-    const response = await fetch(`${API_BASE_URL}/daifu/sessions/${sessionId}/file-deps/${fileId}`, {
-      method: 'DELETE',
-      headers: ApiService.getAuthHeaders(sessionToken),
-    });
-    return ApiService.handleResponse<{success: boolean, message: string}>(response);
-  }
-
-=======
->>>>>>> 5e054a15
 }