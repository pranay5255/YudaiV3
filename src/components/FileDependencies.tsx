--- conflicted
+++ resolved
@@ -113,12 +113,8 @@
     setFiles(toggleInTree(files));
   }, [files]);
 
-<<<<<<< HEAD
-  const renderFileTree = useCallback((items: ExtendedFileItem[], depth = 0) => {
-=======
   // TODO: OPTIMIZE - Memoize file tree rendering
   const renderFileTree = useCallback((items: (FileItem & { children: FileItem[], expanded: boolean })[], depth = 0) => {
->>>>>>> 841a9e1b
     return items.map((item) => {
       const hasChildren = item.children && item.children.length > 0;
       const isDirectory = hasChildren;
