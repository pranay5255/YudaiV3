"""
Helpers for generating the on-the-fly mini-swe-agent execution script.

The solver endpoint accepts a payload (StartSolveRequest) that determines how the
agent should behave (small change mode, best effort, max iterations, etc).
This module takes that payload, normalizes the values, and renders the final
Python script by parameterizing a template with those values.
"""

from __future__ import annotations

import json
from dataclasses import dataclass
from string import Template
from typing import Any, Mapping, Optional


def _safe_bool(value: Any, default: bool = False) -> bool:
    if value is None:
        return default
    if isinstance(value, bool):
        return value
    return str(value).strip().lower() in {"1", "true", "yes", "on"}


def _safe_int(value: Any, default: int) -> int:
    try:
        return int(value)
    except (TypeError, ValueError):
        return default


def _safe_float(value: Any, default: float) -> float:
    try:
        return float(value)
    except (TypeError, ValueError):
        return default


@dataclass
class AgentScriptParams:
    """
    Fully normalized parameters required to render the agent script.

    These values typically come from the StartSolveRequest payload (solve/start
    endpoint) but can be constructed from any mapping (e.g. persisted Solve.matrix).
    """

    model_name: str
    repo_url: str
    branch_name: str
    issue_url: str
    issue_text: Optional[str] = None
    verbose: bool = False
    temperature: float = 0.1
    max_tokens: int = 4000
    max_iterations: int = 50
    max_cost: float = 10.0
    small_change: bool = False
    best_effort: bool = False

    @classmethod
    def from_payload(
        cls,
        *,
        model_name: str,
        repo_url: str,
        branch_name: str,
        issue_url: str,
        issue_text: Optional[str] = None,
        payload: Optional[Mapping[str, Any]] = None,
        verbose: bool = False,
    ) -> "AgentScriptParams":
        """
        Build params from an arbitrary payload (StartSolveRequest, Solve.matrix, env).
        """

        payload = payload or {}
        return cls(
            model_name=model_name,
            repo_url=repo_url,
            branch_name=branch_name,
            issue_url=issue_url,
            issue_text=issue_text if isinstance(issue_text, str) else None,
            verbose=verbose,
            temperature=_safe_float(payload.get("temperature"), 0.1),
            max_tokens=_safe_int(payload.get("max_tokens"), 4000),
            max_iterations=_safe_int(payload.get("max_iterations"), 50),
            max_cost=_safe_float(payload.get("max_cost"), 10.0),
            small_change=_safe_bool(payload.get("small_change")),
            best_effort=_safe_bool(payload.get("best_effort")),
        )

    @classmethod
    def from_env(
        cls,
        *,
        model_name: str,
        repo_url: str,
        branch_name: str,
        issue_url: str,
        issue_text: Optional[str] = None,
        env: Optional[Mapping[str, Any]] = None,
        verbose: bool = False,
    ) -> "AgentScriptParams":
        """
        Convenience helper for HeadlessSandboxRequest env payloads.
        """

        env = env or {}
        normalized_payload = {
            "temperature": env.get("TEMPERATURE"),
            "max_tokens": env.get("MAX_TOKENS"),
            "max_iterations": env.get("MAX_ITERATIONS"),
            "max_cost": env.get("MAX_COST"),
            "small_change": env.get("SMALL_CHANGE"),
            "best_effort": env.get("BEST_EFFORT"),
        }
        return cls.from_payload(
            model_name=model_name,
            repo_url=repo_url,
            branch_name=branch_name,
            issue_url=issue_url,
            issue_text=issue_text,
            payload=normalized_payload,
            verbose=verbose,
        )

    @property
    def log_level(self) -> str:
        return "DEBUG" if self.verbose else "INFO"

    @property
    def task_literal(self) -> str:
        """JSON literal keeps the script ASCII-safe regardless of the issue text."""

        if not self.issue_text:
            return "None"
        return json.dumps(self.issue_text, ensure_ascii=True)

    def substitutions(self) -> Mapping[str, Any]:
        """Values passed into the final Template.substitute call."""

        return {
            "log_level": self.log_level,
            "task_literal": self.task_literal,
            "model_name": self.model_name,
            "repo_literal": json.dumps(self.repo_url, ensure_ascii=True),
            "branch_literal": json.dumps(self.branch_name, ensure_ascii=True),
            "issue_url_literal": json.dumps(self.issue_url, ensure_ascii=True),
            "temperature": f"{self.temperature:.3f}",
            "max_tokens": str(self.max_tokens),
            "max_iterations": str(self.max_iterations),
            "max_cost": f"{self.max_cost:.2f}",
            "small_change": "True" if self.small_change else "False",
            "best_effort": "True" if self.best_effort else "False",
        }


_SCRIPT_TEMPLATE_STR = """#!/usr/bin/env python3
'''
Mini-SWE-Agent execution script for headless sandbox execution.
Generated automatically by YudaiV3 solver manager.
'''
import json
import logging
import os
import subprocess
import sys
import traceback
from pathlib import Path
from typing import Any, Dict, Optional

import requests
import yaml
from minisweagent.agents.default import DefaultAgent
from minisweagent.environments.local import LocalEnvironment
from minisweagent.models import get_model
from minisweagent.run.utils.save import save_traj

logging.basicConfig(
    level=logging.$log_level,
    format="[%(levelname)s] %(message)s"
)

CONFIG_DIR = Path("/home/user/config_mswea")
TFBD_PATH = Path("/home/user/tfbd.yaml")
TESTBED_PATH = Path("/home/user/testbed")
MINI_SWE_ROOT = Path("/home/user/mini-swe-agent")
TRAJECTORY_PATH = Path("/home/user/trajectory.json")
OUTPUT_PATH = Path("/home/user/last_mini_run.traj.json")

REPO_URL = $repo_literal
BRANCH_NAME = $branch_literal
ISSUE_URL = $issue_url_literal
MODEL_NAME = "$model_name"
ISSUE_TEXT_LITERAL = $task_literal

TEMPERATURE = $temperature
MAX_TOKENS = $max_tokens
MAX_ITERATIONS = $max_iterations
MAX_COST = $max_cost
SMALL_CHANGE = $small_change
BEST_EFFORT = $best_effort

SOLVE_PAYLOAD = {
    "small_change": SMALL_CHANGE,
    "best_effort": BEST_EFFORT,
    "max_iterations": MAX_ITERATIONS,
    "max_cost": MAX_COST,
}

logger = logging.getLogger("yudai.solver.script")


def fetch_github_issue(issue_url: str) -> str:
    \"\"\"Fetch GitHub issue text from the URL.\"\"\"
    if not issue_url:
        raise ValueError("GitHub issue URL is required")
    
    api_url = issue_url.replace(
        "github.com", "api.github.com/repos"
    ).replace("/issues/", "/issues/")
    
    headers = {"Accept": "application/vnd.github.v3+json"}
    if github_token := os.getenv("GITHUB_TOKEN"):
        headers["Authorization"] = f"token {github_token}"
    
    try:
        response = requests.get(api_url, headers=headers, timeout=30)
        response.raise_for_status()
        issue_data = response.json()
    except Exception as exc:
        logger.warning("Failed to fetch GitHub issue: %s", exc)
        raise ValueError(f"Failed to fetch GitHub issue: {exc}")
    
    title = issue_data.get("title", "No title")
    body = issue_data.get("body", "")
    
    return f"GitHub Issue: {title}\\n\\n{body}"


def load_config() -> Dict[str, Any]:
    \"\"\"Load agent configuration from tfbd.yaml.\"\"\"
    if not TFBD_PATH.exists():
        raise RuntimeError(f"Config file not found at {TFBD_PATH}")
    
    logger.info("Loading agent config from '%s'", TFBD_PATH)
    config = yaml.safe_load(TFBD_PATH.read_text())
    
    # Apply runtime overrides
<<<<<<< HEAD
=======

>>>>>>> 53de0079
    config.setdefault("agent", {})["cost_limit"] = MAX_COST
    
    # Set temperature and max_tokens inside model_kwargs (required by OpenRouterModelConfig)
    config.setdefault("model", {}).setdefault("model_kwargs", {})["temperature"] = TEMPERATURE
    config.setdefault("model", {}).setdefault("model_kwargs", {})["max_tokens"] = MAX_TOKENS
    
    return config


def clone_repository() -> None:
    \"\"\"Clone the target repository into testbed directory.\"\"\"
    if TESTBED_PATH.exists():
        logger.info("Testbed already exists at %s", TESTBED_PATH)
        return
    
    repo_url = REPO_URL
    if github_token := os.getenv("GITHUB_TOKEN"):
        if "github.com" in repo_url:
            repo_url = repo_url.replace(
                "https://github.com/", 
                f"https://{github_token}@github.com/"
            )
    
    if not repo_url.endswith(".git"):
        repo_url += ".git"
    
    clone_cmd = ["git", "clone", "--depth", "1"]
    if BRANCH_NAME:
        clone_cmd.extend(["--branch", BRANCH_NAME])
    clone_cmd.extend([repo_url, str(TESTBED_PATH)])
    
    logger.info("Cloning repository: %s", REPO_URL)
    result = subprocess.run(
        clone_cmd,
        capture_output=True,
        text=True,
        check=False,
    )
    
    if result.returncode != 0:
        raise RuntimeError(
            f"Failed to clone repository: {result.stderr}"
        )
    
    logger.info("Repository cloned successfully to %s", TESTBED_PATH)


def install_mini_swe_agent() -> None:
    \"\"\"Install mini-swe-agent if not already available.\"\"\"
    logger.info("Ensuring mini-swe-agent is available")
    
    if not MINI_SWE_ROOT.exists():
        logger.info("Cloning mini-swe-agent repository")
        result = subprocess.run(
            [
                "git", "clone", "--depth", "1",
                "https://github.com/pranay5255/yudai-swe-agent.git",
                str(MINI_SWE_ROOT),
            ],
            capture_output=True,
            text=True,
            check=False,
        )
        if result.returncode != 0:
            raise RuntimeError(f"Failed to clone mini-swe-agent: {result.stderr}")
    
    logger.info("Installing mini-swe-agent")
    result = subprocess.run(
        [sys.executable, "-m", "pip", "install", "--no-cache-dir", "-e", "."],
        cwd=MINI_SWE_ROOT,
        capture_output=True,
        text=True,
        check=False,
    )
    if result.returncode != 0:
        raise RuntimeError(f"Failed to install mini-swe-agent: {result.stderr}")
    
    logger.info("mini-swe-agent installed successfully")


def record_success(exit_status: str, result: Any) -> None:
    \"\"\"Record successful execution results.\"\"\"
    payload = {
        "exit_status": exit_status,
        "result": str(result) if result else None,
        "trajectory_file": str(OUTPUT_PATH),
        "tfbd_path": str(TFBD_PATH),
        "repository_path": str(TESTBED_PATH),
        "solve_payload": SOLVE_PAYLOAD,
    }
    Path("/home/user/solve_success.json").write_text(
        json.dumps(payload, indent=2)
    )
    logger.info("Recorded success to /home/user/solve_success.json")


def record_failure(error: Exception) -> None:
    \"\"\"Record execution failure.\"\"\"
    payload = {
        "error": str(error),
        "traceback": traceback.format_exc(),
    }
    Path("/home/user/solve_failure.json").write_text(
        json.dumps(payload, indent=2)
    )
    logger.error("Recorded failure: %s", error)


def finalize_execution(exit_code: int) -> None:
    \"\"\"Write final execution state.\"\"\"
    summary = {
        "exit_code": exit_code,
        "completed": exit_code == 0,
    }
    Path("/home/user/solve_final_state.json").write_text(
        json.dumps(summary, indent=2)
    )
    logger.info("Execution finalized with exit code %d", exit_code)


def main() -> int:
    \"\"\"Execute mini-swe-agent on the GitHub issue.\"\"\"
    
    logger.info("Starting mini-swe-agent execution")
    logger.info("Solve configuration: %s", SOLVE_PAYLOAD)
    
    exit_status, result, extra_info = None, None, None
    
    try:
        # Verify API key is available
        if not os.getenv("OPENROUTER_API_KEY"):
            raise RuntimeError("OPENROUTER_API_KEY environment variable required")
        
        # Install mini-swe-agent
        install_mini_swe_agent()
        
        # Clone target repository
        clone_repository()
        
        # Determine task text
        task = None
        if ISSUE_TEXT_LITERAL and isinstance(ISSUE_TEXT_LITERAL, str):
            logger.info("Using provided issue text")
            task = ISSUE_TEXT_LITERAL
        elif ISSUE_URL:
            logger.info("Fetching GitHub issue from: %s", ISSUE_URL)
            task = fetch_github_issue(ISSUE_URL)
        else:
            raise RuntimeError("No task or issue URL provided")
        
        logger.info("Task loaded successfully")
        
        # Load configuration
        config = load_config()
        logger.info("Configuration loaded successfully")
        
        # Initialize model
        model = get_model(MODEL_NAME, config.get("model", {}))
        logger.info("Model initialized: %s", MODEL_NAME)
        
        # Initialize environment (LocalEnvironment for headless execution)
        env = LocalEnvironment(**config.get("env", {}))
        logger.info("Environment initialized: LocalEnvironment")
        
        # Initialize agent in yolo mode (non-interactive)
        agent_config = config.get("agent", {})
        agent = DefaultAgent(model, env, **agent_config)
        logger.info("Agent initialized with config: %s", agent_config)
        
        # Run the agent
        logger.info("Executing agent on task...")
        exit_status, result = agent.run(task)
        logger.info("Agent execution completed: %s", exit_status)
        
        # Save trajectory
        save_traj(
            agent, 
            OUTPUT_PATH, 
            exit_status=exit_status, 
            result=result, 
            extra_info=extra_info
        )
        logger.info("Trajectory saved to: %s", OUTPUT_PATH)
        
        # Record success
        record_success(exit_status, result)
        
        # Determine exit code
        exit_code = 0 if exit_status == "finished" else 1
        finalize_execution(exit_code)
        
        if exit_code == 0:
            print("\\n✓ Agent completed successfully")
            print(f"Result: {result}")
        else:
            print(f"\\n✗ Agent finished with status: {exit_status}")
            print(f"Result: {result}")
        
        return exit_code
        
    except KeyboardInterrupt:
        logger.warning("Execution interrupted by user")
        record_failure(RuntimeError("Execution interrupted"))
        finalize_execution(130)
        return 130
        
    except Exception as exc:
        logger.error("Agent execution failed: %s", exc, exc_info=True)
        exit_status = type(exc).__name__
        result = str(exc)
        extra_info = {"traceback": traceback.format_exc()}
        
        # Attempt to save trajectory even on failure
        try:
            if OUTPUT_PATH and 'agent' in locals():
                save_traj(agent, OUTPUT_PATH, exit_status=exit_status, result=result, extra_info=extra_info)
        except Exception:
            pass
        
        record_failure(exc)
        finalize_execution(1)
        return 1


if __name__ == "__main__":
    sys.exit(main())
"""

SCRIPT_TEMPLATE = Template(_SCRIPT_TEMPLATE_STR)


def build_agent_script(params: AgentScriptParams) -> str:
    """
    Render the agent script by substituting the normalized parameters into the template.
    """

    return SCRIPT_TEMPLATE.substitute(params.substitutions())<|MERGE_RESOLUTION|>--- conflicted
+++ resolved
@@ -249,15 +249,12 @@
     config = yaml.safe_load(TFBD_PATH.read_text())
     
     # Apply runtime overrides
-<<<<<<< HEAD
-=======
-
->>>>>>> 53de0079
     config.setdefault("agent", {})["cost_limit"] = MAX_COST
     
     # Set temperature and max_tokens inside model_kwargs (required by OpenRouterModelConfig)
     config.setdefault("model", {}).setdefault("model_kwargs", {})["temperature"] = TEMPERATURE
     config.setdefault("model", {}).setdefault("model_kwargs", {})["max_tokens"] = MAX_TOKENS
+
     
     return config
 
