
<<<<<<< HEAD
[![YudaiV3 Logo](https://via.placeholder.com/300x100.png?text=YudaiV3+Logo)](https://yudai.app)



![NodeJS](https://img.shields.io/badge/node.js-6DA55F?style-for-the-badge&logo=node.js&logoColor=white)
![Vite](https://img.shields.io/badge/vite-%23646CFF.svg?style-for-the-badge&logo=vite&logoColor=white)
![GitHub](https://img.shields.io/badge/github-%23121011.svg?style-for-the-badge&logo=github&logoColor=white)
![Ruff](https://img.shields.io/badge/Ruff-Python%20Linter-FF4500?style-for-the-badge&logo=python&logoColor=white)

## 
![Ubuntu](https://img.shields.io/badge/Ubuntu-E95420?style=for-the-badge&logo=ubuntu&logoColor=white)
![Python](https://img.shields.io/badge/python-3670A0?style=for-the-badge&logo=python&logoColor=ffdd54)
![TypeScript](https://img.shields.io/badge/typescript-%23007ACC.svg?style=for-the-badge&logo=typescript&logoColor=white)
![FastAPI](https://img.shields.io/badge/FastAPI-005571?style=for-the-badge&logo=fastapi)
![GitHub Actions](https://img.shields.io/badge/github%20actions-%232671E5.svg?style=for-the-badge&logo=githubactions&logoColor=white)
![Ethereum](https://img.shields.io/badge/Ethereum-3C3C3D?style=for-the-badge&logo=Ethereum&logoColor=white)
![Postgres](https://img.shields.io/badge/postgres-%23316192.svg?style=for-the-badge&logo=postgresql&logoColor=white)
![Apache Spark](https://img.shields.io/badge/Apache%20Spark-FDEE21?style=flat-square&logo=apachespark&logoColor=black)
![Esbuild](https://img.shields.io/badge/esbuild-%23FFCF00.svg?style=for-the-badge&logo=esbuild&logoColor=black)
![PNPM](https://img.shields.io/badge/pnpm-%234a4a4a.svg?style=for-the-badge&logo=pnpm&logoColor=f69220)
![React](https://img.shields.io/badge/react-%2320232a.svg?style=for-the-badge&logo=react&logoColor=%2361DAFB)
![TailwindCSS](https://img.shields.io/badge/tailwindcss-%2338B2AC.svg?style=for-the-badge&logo=tailwind-css&logoColor=white)
![Vultr](https://img.shields.io/badge/Vultr-007BFC.svg?style=for-the-badge&logo=vultr)
![Docker](https://img.shields.io/badge/docker-%230db7ed.svg?style=for-the-badge&logo=docker&logoColor=white)
![Nginx](https://img.shields.io/badge/nginx-%23009639.svg?style=for-the-badge&logo=nginx&logoColor=white)
![PyTorch](https://img.shields.io/badge/PyTorch-%23EE4C2C.svg?style=for-the-badge&logo=PyTorch&logoColor=white)

YudaiV3 is an **AI-powered coding agent** that connects to your GitHub repository to transform raw context—such as chat summaries, CSVs, PDFs, or plain text—into concise, actionable GitHub issues and pull requests. By leveraging file-dependency insights and analytics, YudaiV3 simplifies the development lifecycle, making it easier for teams to bridge the gap between ideas and implementation.

## 🎯 Who is YudaiV3 for?

YudaiV3 streamlines development workflows for a wide range of users:

- **Software Developers**: Generate feature scaffolds or bug fixes from high-level descriptions, reducing manual setup time.
- **Product Managers & Designers**: Convert user stories, mockups, or customer feedback into developer-ready GitHub issues without technical expertise.
- **Data Analysts & Scientists**: Transform data-driven insights (e.g., from CSVs or reports) into actionable engineering tasks.
- **Technical Teams**: Standardize and automate the creation of high-quality, bite-sized pull requests to improve collaboration and project management.

## ⚙️ Getting Started

Follow these steps to set up YudaiV3 locally or connect it to a hosted backend.

### Prerequisites
- **Node.js** (v16 or higher) and **pnpm** for the frontend.
- **Python** (v3.8 or higher) for the backend.
- **GitHub Account** with a repository to connect YudaiV3 to.
- A running backend (local or hosted) for API connectivity.
=======
# YudaiV3

![Python](https://img.shields.io/badge/python-3670A0?style=for-the-badge&logo=python&logoColor=ffdd54)
![FastAPI](https://img.shields.io/badge/FastAPI-005571?style=for-the-badge&logo=fastapi)
![React](https://img.shields.io/badge/react-%2320232a.svg?style=for-the-badge&logo=react&logoColor=%2361DAFB)
![TypeScript](https://img.shields.io/badge/typescript-%23007ACC.svg?style=for-the-badge&logo=typescript&logoColor=white)
![Vite](https://img.shields.io/badge/vite-%23646CFF.svg?style=for-the-badge&logo=vite&logoColor=white)
![TailwindCSS](https://img.shields.io/badge/tailwindcss-%2338B2AC.svg?style=for-the-badge&logo=tailwind-css&logoColor=white)

YudaiV3 is an **AI-powered coding agent** that connects to your GitHub repository to transform raw context—such as chat summaries, CSVs, PDFs, or plain text—into concise, actionable GitHub issues and pull requests. By leveraging file-dependency insights and analytics, YudaiV3 simplifies the development lifecycle, making it easier for teams to bridge the gap between ideas and implementation.

## 🎯 Who is YudaiV3 for?

YudaiV3 streamlines development workflows for a wide range of users:

- **Software Developers**: Generate feature scaffolds or bug fixes from high-level descriptions, reducing manual setup time.
- **Product Managers & Designers**: Convert user stories, mockups, or customer feedback into developer-ready GitHub issues without technical expertise.
- **Technical Teams**: Standardize and automate the creation of high-quality, bite-sized pull requests to improve collaboration and project management.

## ✨ Core Features

- **Context-Rich Issue Generation**: Turns unstructured data (CSVs, notes, PDFs) into detailed, actionable GitHub issues.
- **Three-Agent Architecture**: A specialized pipeline of PM, Architect, and Coder agents ensures a seamless flow from raw data to test-driven code.
- **Automated Workflow**: From data analysis to PR creation, Yudai automates the tedious parts of project management and development.
- **Local & Cloud Ready**: Run it on your own infrastructure for privacy or use our cloud version for convenience.

![YudaiV3 Architecture](arch.png)

## ⚙️ Getting Started

Follow these steps to set up YudaiV3 locally.

### Prerequisites
- **Node.js** (v16 or higher)
- **Python** (v3.8 or higher)
- **GitHub Account** with a repository to connect YudaiV3 to.
>>>>>>> d1f6a8d3

### 1. Clone the Repository
```bash
git clone https://github.com/pranay5255/YudaiV3.git
cd YudaiV3
```

### 2. Install Frontend Dependencies
<<<<<<< HEAD
```bash
pnpm install
```

### 3. Set Up the Backend
- **Local Backend**: Ensure the Python backend is running locally. Refer to the [backend setup guide](#backend-setup) (TBD: link to backend-specific instructions).
- **Hosted Backend**: Create a `.env` file in the project root and add:
  ```bash
  VITE_API_URL=https://your-backend-api-url.com
  ```
  Replace `https://your-backend-api-url.com` with your hosted backend URL.

### 4. Run the Development Server
```bash
pnpm run dev
```
The application will be available at `http://localhost:5173`.

### Backend Setup (TBD)
*Note*: Backend setup instructions will be added once the backend repository or documentation is available. Ensure you have Python dependencies installed (e.g., via `pip install -r requirements.txt`) and a GitHub API token configured for repository access.

## 🛠️ Usage

Once YudaiV3 is running, you can feed it context to generate GitHub issues or pull requests:

1. **Provide Context**: Upload a file (e.g., CSV, PDF, or text) or input a chat summary via the web interface at `http://localhost:5173`.
2. **Generate Issues**: YudaiV3 analyzes the input and creates detailed GitHub issues with actionable tasks, including file dependencies and context.
3. **Create Pull Requests**: Based on the issues, YudaiV3 generates small, manageable pull requests with code suggestions or scaffolds.

**Example**:
- **Input**: A CSV with bug reports: `bug_id,description,priority,file`. E.g., `1,"Login button misaligned","High","src/components/Login.js"`.
- **Output**: A GitHub issue titled "Fix Login Button Misalignment" with a description, priority tag, and a reference to `src/components/Login.js`, followed by a pull request with suggested CSS fixes.

See the [documentation](#) (TBD) for detailed input formats and configuration options.

## 🤝 Contributing

We welcome contributions to YudaiV3! To get started:

1. Fork the repository.
2. Create a new branch (`git checkout -b feature/your-feature`).
3. Make your changes and commit (`git commit -m "Add your feature"`).
4. Push to your branch (`git push origin feature/your-feature`).
5. Open a pull request.

Please follow our [Code of Conduct](#) (TBD) and check the [issues page](https://github.com/pranay5255/YudaiV3/issues) for tasks to work on.

## 🚀 Roadmap

YudaiV3 is actively evolving. Planned features include:
- Support for additional input formats (e.g., JSON, Markdown).
- Enhanced AI-driven code suggestions for pull requests.
- Integration with other platforms like GitLab or Bitbucket.
- Comprehensive backend setup documentation.

=======
The frontend is a React/Vite application.
```bash
npm install # or pnpm install / yarn install
```

### 3. Set Up the Backend
The backend is a Python application using FastAPI.
```bash
# Navigate to the backend directory
cd backend

# Create a virtual environment
python -m venv venv
source venv/bin/activate  # On Windows use `venv\Scripts\activate`

# Install dependencies
pip install -r requirements.txt
```

### 4. Run the Development Servers
- **Run the frontend:**
```bash
# From the root directory
npm run dev
```
The application will be available at `http://localhost:5173`.

- **Run the backend:**
```bash
# From the backend directory
uvicorn main:app --reload
```
The API will be running on `http://localhost:8000`.

## 🚀 Roadmap & Upcoming Releases

YudaiV3 is actively evolving. Here are some of the exciting features planned:

- **Data Agent Integration**: Upcoming releases will introduce specialized **Data Analyst and Data Scientist agents**. These agents will allow you to perform complex data analysis, generate insights, and automatically create engineering tasks based on your findings.
- **Enhanced AI-driven code suggestions**: Improving the Coder agent to provide more accurate and context-aware code.
- **Expanded Integrations**: Support for other platforms like GitLab, Bitbucket, and Jira.
- **Advanced Data Handling**: Support for more input formats like JSON, Markdown, and direct database connections.

>>>>>>> d1f6a8d3
Check the [issues page](https://github.com/pranay5255/YudaiV3/issues) for updates or to suggest features.

## 🤝 Contributing

<<<<<<< HEAD
YudaiV3 is an early-stage open-source project. The license is currently under consideration. Feel free to reach out via [issues](https://github.com/pranay5255/YudaiV3/issues) to discuss licensing preferences or usage terms.

## 📬 Contact

Have questions or feedback? Open an issue on [GitHub](https://github.com/pranay5255/YudaiV3/issues) or reach out to the team at [support@yudai.app](mailto:support@yudai.app).

Happy shipping! 🚢

---

© 2025 GitHub, Inc.
=======
We welcome contributions to YudaiV3! To get started:

1. Fork the repository.
2. Create a new branch (`git checkout -b feature/your-feature`).
3. Make your changes and commit (`git commit -m "Add your feature"`).
4. Push to your branch (`git push origin feature/your-feature`).
5. Open a pull request.

Please check the [issues page](https://github.com/pranay5255/YudaiV3/issues) for tasks to work on.

## 📜 License

YudaiV3 is an early-stage open-source project. The license is currently TBD.

---

**Happy shipping!** 🚢
>>>>>>> d1f6a8d3
<|MERGE_RESOLUTION|>--- conflicted
+++ resolved
@@ -1,5 +1,6 @@
 
-<<<<<<< HEAD
+# YudaiV3
+
 [![YudaiV3 Logo](https://via.placeholder.com/300x100.png?text=YudaiV3+Logo)](https://yudai.app)
 
 
@@ -47,44 +48,6 @@
 - **Python** (v3.8 or higher) for the backend.
 - **GitHub Account** with a repository to connect YudaiV3 to.
 - A running backend (local or hosted) for API connectivity.
-=======
-# YudaiV3
-
-![Python](https://img.shields.io/badge/python-3670A0?style=for-the-badge&logo=python&logoColor=ffdd54)
-![FastAPI](https://img.shields.io/badge/FastAPI-005571?style=for-the-badge&logo=fastapi)
-![React](https://img.shields.io/badge/react-%2320232a.svg?style=for-the-badge&logo=react&logoColor=%2361DAFB)
-![TypeScript](https://img.shields.io/badge/typescript-%23007ACC.svg?style=for-the-badge&logo=typescript&logoColor=white)
-![Vite](https://img.shields.io/badge/vite-%23646CFF.svg?style=for-the-badge&logo=vite&logoColor=white)
-![TailwindCSS](https://img.shields.io/badge/tailwindcss-%2338B2AC.svg?style=for-the-badge&logo=tailwind-css&logoColor=white)
-
-YudaiV3 is an **AI-powered coding agent** that connects to your GitHub repository to transform raw context—such as chat summaries, CSVs, PDFs, or plain text—into concise, actionable GitHub issues and pull requests. By leveraging file-dependency insights and analytics, YudaiV3 simplifies the development lifecycle, making it easier for teams to bridge the gap between ideas and implementation.
-
-## 🎯 Who is YudaiV3 for?
-
-YudaiV3 streamlines development workflows for a wide range of users:
-
-- **Software Developers**: Generate feature scaffolds or bug fixes from high-level descriptions, reducing manual setup time.
-- **Product Managers & Designers**: Convert user stories, mockups, or customer feedback into developer-ready GitHub issues without technical expertise.
-- **Technical Teams**: Standardize and automate the creation of high-quality, bite-sized pull requests to improve collaboration and project management.
-
-## ✨ Core Features
-
-- **Context-Rich Issue Generation**: Turns unstructured data (CSVs, notes, PDFs) into detailed, actionable GitHub issues.
-- **Three-Agent Architecture**: A specialized pipeline of PM, Architect, and Coder agents ensures a seamless flow from raw data to test-driven code.
-- **Automated Workflow**: From data analysis to PR creation, Yudai automates the tedious parts of project management and development.
-- **Local & Cloud Ready**: Run it on your own infrastructure for privacy or use our cloud version for convenience.
-
-![YudaiV3 Architecture](arch.png)
-
-## ⚙️ Getting Started
-
-Follow these steps to set up YudaiV3 locally.
-
-### Prerequisites
-- **Node.js** (v16 or higher)
-- **Python** (v3.8 or higher)
-- **GitHub Account** with a repository to connect YudaiV3 to.
->>>>>>> d1f6a8d3
 
 ### 1. Clone the Repository
 ```bash
@@ -93,7 +56,6 @@
 ```
 
 ### 2. Install Frontend Dependencies
-<<<<<<< HEAD
 ```bash
 pnpm install
 ```
@@ -149,56 +111,10 @@
 - Integration with other platforms like GitLab or Bitbucket.
 - Comprehensive backend setup documentation.
 
-=======
-The frontend is a React/Vite application.
-```bash
-npm install # or pnpm install / yarn install
-```
-
-### 3. Set Up the Backend
-The backend is a Python application using FastAPI.
-```bash
-# Navigate to the backend directory
-cd backend
-
-# Create a virtual environment
-python -m venv venv
-source venv/bin/activate  # On Windows use `venv\Scripts\activate`
-
-# Install dependencies
-pip install -r requirements.txt
-```
-
-### 4. Run the Development Servers
-- **Run the frontend:**
-```bash
-# From the root directory
-npm run dev
-```
-The application will be available at `http://localhost:5173`.
-
-- **Run the backend:**
-```bash
-# From the backend directory
-uvicorn main:app --reload
-```
-The API will be running on `http://localhost:8000`.
-
-## 🚀 Roadmap & Upcoming Releases
-
-YudaiV3 is actively evolving. Here are some of the exciting features planned:
-
-- **Data Agent Integration**: Upcoming releases will introduce specialized **Data Analyst and Data Scientist agents**. These agents will allow you to perform complex data analysis, generate insights, and automatically create engineering tasks based on your findings.
-- **Enhanced AI-driven code suggestions**: Improving the Coder agent to provide more accurate and context-aware code.
-- **Expanded Integrations**: Support for other platforms like GitLab, Bitbucket, and Jira.
-- **Advanced Data Handling**: Support for more input formats like JSON, Markdown, and direct database connections.
-
->>>>>>> d1f6a8d3
 Check the [issues page](https://github.com/pranay5255/YudaiV3/issues) for updates or to suggest features.
 
-## 🤝 Contributing
+## 📜 License
 
-<<<<<<< HEAD
 YudaiV3 is an early-stage open-source project. The license is currently under consideration. Feel free to reach out via [issues](https://github.com/pranay5255/YudaiV3/issues) to discuss licensing preferences or usage terms.
 
 ## 📬 Contact
@@ -209,23 +125,4 @@
 
 ---
 
-© 2025 GitHub, Inc.
-=======
-We welcome contributions to YudaiV3! To get started:
-
-1. Fork the repository.
-2. Create a new branch (`git checkout -b feature/your-feature`).
-3. Make your changes and commit (`git commit -m "Add your feature"`).
-4. Push to your branch (`git push origin feature/your-feature`).
-5. Open a pull request.
-
-Please check the [issues page](https://github.com/pranay5255/YudaiV3/issues) for tasks to work on.
-
-## 📜 License
-
-YudaiV3 is an early-stage open-source project. The license is currently TBD.
-
----
-
-**Happy shipping!** 🚢
->>>>>>> d1f6a8d3
+© 2025 GitHub, Inc.